# MongoDB Persistor

This module allows data to be saved, retrieved, searched for, and deleted in a MongoDB instance. MongoDB is a great match
for persisting vert.x data since it natively handles JSON (BSON) documents.

####To use this module you must have a MongoDB instance running on your network.

This is a multi-threaded worker module.

## Dependencies

This module requires a MongoDB server to be available on the network.

## Name

The module name is `mongo-persistor`.

## Configuration

The mongo-persistor module takes the following configuration:

    {
        "address": <address>,
        "host": <host>,
        "port": <port>,
        "username": <username>,
        "password": <password>,
        "db_name": <db_name>,
        "pool_size": <pool_size>,
        "use_ssl": <bool>,
<<<<<<< HEAD
        "read_preference": <e.g. "nearest" or "primary" etecetera>,
        "use_mongo_types": <bool>
=======
        "read_preference": <e.g. "nearest" or "primary" etcetera>,
        "socket_timeout": <default 60000>,
        "auto_connect_retry": <default true>
>>>>>>> 225b01bf
    }

For example:

    {
        "address": "test.my_persistor",
        "host": "192.168.1.100",
        "port": 27000,
        "pool_size": 20,
        "db_name": "my_db",
        "read_preference": "nearest",
        "use_mongo_types": false
    }

Let's take a look at each field in turn:

* `address` The main address for the module. Every module has a main address. Defaults to `vertx.mongopersistor`.
* `host` Host name or ip address of the MongoDB instance. Defaults to `localhost`.
* `port` Port at which the MongoDB instance is listening. Defaults to `27017`.
* `db_name` Name of the database in the MongoDB instance to use. Defaults to `default_db`.
* `pool_size` The number of socket connections the module instance should maintain to the MongoDB server. Default is 10.
* `use_ssl` enable SSL based connections.  See http://docs.mongodb.org/manual/tutorial/configure-ssl/ for more details. Defaults to `false`.
* `read_preference` is the read preferences, see http://docs.mongodb.org/manual/core/read-preference/. Default is "primary".
* `use_mongo_types` enable the use of mongo types such as Date, byte array, array list. Note that if enabled this will incur a performance overhead to all queries. Default is `false`.

### Replsets or sharding

If you want to use sharding or a replica set then you need to provide a list of seed addresses, these take
priority over the host/port combination.  For example:

    {
        "address": "test.my_persistor",
        "seeds": [
            { host: "192.168.1.100", port: 27000 },
            { host: "192.168.1.101", port: 27001 }
        ],
        "pool_size": 20,
        "db_name": "my_db"
    }

The seeds variable takes a list of objects which specify the host and port of each member of your seed list.

## Operations

The module supports the following operations

### Save

Saves a document in the database.

To save a document send a JSON message to the module main address:

    {
        "action": "save",
        "collection": <collection>,
        "document": <document>
    }

Where:
* `collection` is the name of the MongoDB collection that you wish to save the document in. This field is mandatory.
* `document` is the JSON document that you wish to save.

An example would be:

    {
        "action": "save",
        "collection": "users",
        "document": {
            "name": "tim",
            "age": 1000,
            "shoesize": 3.14159,
            "username": "tim",
            "password": "wibble"
        }
    }

When the save complete successfully, a reply message is sent back to the sender with the following data:

    {
        "status": "ok"
    }

The reply will also contain a field `_id` if the document that was saved didn't specify an id, this will be an automatically generated UUID, for example:

    {
        "status": "ok"
        "_id": "ffeef2a7-5658-4905-a37c-cfb19f70471d"
    }

If you save a document which already possesses an `_id` field, and a document with the same id already exists in the database, then the document will be updated.

If an error occurs in saving the document a reply is returned:

    {
        "status": "error",
        "message": <message>
    }

Where
* `message` is an error message.


### Update

Updates a document in the database.
Uses the Mongodb update function: http://www.mongodb.org/display/DOCS/Updating

To update a document send a JSON message to the module main address:

    {
        "action": "update",
        "collection": <collection>,
        "criteria": {
            <criteria>
        },
        "objNew" : {
            <objNew>
        },
        upsert : <upsert>
        multi: <multi>
    }

Where:
 * `collection` is the name of the MongoDB collection that you wish to save the document in. This field is mandatory.


An example would be:

    {
        "action": "update",
        "collection": "users",
        "criteria": {
            "_id": "tim",
        },
        objNew : {
            $inc: {
                age: 30
            }
         },
        upsert : true,
        multi : false
    }






### Find

Finds matching documents in the database.

To find documents send a JSON message to the module main address:

    {
        "action": "find",
        "collection": <collection>,
        "matcher": <matcher>,
        "sort": <sort_query>,
        "keys": <keys>,
        "skip": <offset>,
        "limit": <limit>,
        "timeout": <cursor timeout>,
        "hint": <index hint>,
        "batch_size": <batch_size>
    }

Where:
* `collection` is the name of the MongoDB collection that you wish to search in in. This field is mandatory.
* `matcher` is a JSON object that you want to match against to find matching documents. This obeys the normal MongoDB matching rules.
* `sort_query` provides an order for sorting the responses that you are returned.
* `keys` is an optional JSON object that contains the fields that should be returned for matched documents. See MongoDB manual for more information. Example: { "name": 1 } will only return objects with _id and the name field
* `skip` is a number which determines the number of documents to skip. This is optional. By default no documents are skipped.
* `limit` is a number which determines the maximum total number of documents to return. This is optional. By default all documents are returned.
* `timeout` is a positive number which determines how many milliseconds a cursor containing more data will be held onto. This is optional. By default, a cursor is held onto for 10 seconds.
* `hint` is either a string, specifying the name of the index to use, or a JSON object, representing the structure of the index to use. This is optional.
* `batch_size` is a number which determines how many documents to return in each reply JSON message. It's optional and the default value is `100`. Batching is discussed in more detail below.

An example would be:

    {
        "action": "find",
        "collection": "orders",
        "matcher": {
            "item": "cheese"
        }
    }

This would return all orders where the `item` field has the value `cheese`.

When the find complete successfully, a reply message is sent back to the sender with the following data:

    {
        "status": "ok",
        "results": <results>
    }

Where
*`results` is a JSON array containing the results of the find operation. For example:

    {
        "status": "ok",
        "results": [
            {
                "user": "tim",
                "item": "cheese",
                "total": 123.45
            },
            {
                "user": "bob",
                "item": "cheese",
                "total": 12.23
            },
            {
                "user": "jane",
                "item": "cheese",
                "total": 50.05
            }
        ]
    }

If an error occurs in finding the documents a reply is returned:

    {
        "status": "error",
        "message": <message>
    }

Where
*`message` is an error message.

If you would like to paginate your result :

    {
        "action": "find",
        "collection": "orders",
        "skip"  : 10,
        "limit" : 10,
        "matcher": {}
    }

You decide to display 10 documents per page.
This message will retrieve second page.

Equivalence in mongoDB:

db.order.find().skip(10).limit(10)

#### Batching

If a find returns many documents we do not want to load them all up into memory at once and send them in a single JSON message since this could result in the server running out of RAM.

Instead, if there are more than `batch_size` documents to be found, the module will send a maxium of `batch_size` documents in each reply, and send multiple replies.

When you receive a reply to the find message containing `batch_size` documents the `status` field of the reply will be set to `more-exist` if there are more documents available.

To get the next batch of documents you just reply to the reply with an empty JSON message, and specify a reply handler in which to receive the next batch.

For instance, in JavaScript you might do something like:

    function processResults(results) {
        // Process the data
    }

    function createReplyHandler() {
        return function(reply, replier) {
            // Got some results - process them
            processResults(reply.results);
            if (reply.status === 'more-exist') {
                // Get next batch
                replier({}, createReplyHandler());
            }
        }
    }

    // Send the find request
    eb.send('foo.myPersistor', {
        action: 'find',
        collection: 'items',
        matcher: {}
    }, createReplyHandler());

If there is more data to be requested and you do not reply to get the next batch within a timeout (see `timeout parameter`), then the underlying MongoDB cursor will be closed, and any further attempts to request more will fail.


### Find One

Finds a single matching document in the database.

To find a document send a JSON message to the module main address:

    {
        "action": "findone",
        "collection": <collection>,
        "matcher": <matcher>,
        "keys": <keys>
    }

Where:
* `collection` is the name of the MongoDB collection that you wish to search in in. This field is mandatory.
* `matcher` is a JSON object that you want to match against to find a matching document. This obeys the normal MongoDB matching rules.
* `keys` is an optional JSON object that contains the fields that should be returned for matched documents. See MongoDB manual for more information. Example: { "name": 1 } will only return objects with _id and the name field

If more than one document matches, just the first one will be returned.

An example would be:

    {
        "action": "findone",
        "collection": "items",
        "matcher": {
            "_id": "ffeef2a7-5658-4905-a37c-cfb19f70471d"
        }
    }

This would return the item with the specified id.

When the find complete successfully, a reply message is sent back to the sender with the following data:

    {
        "status": "ok",
        "result": <result>
    }

If an error occurs in finding the documents a reply is returned:

    {
        "status": "error",
        "message": <message>
    }

Where
*`message` is an error message.

### Find and modify

The findAndModify command atomically modifies and returns a single document. By default, the returned document does not include the modifications made on the update. To return the document with the modifications made on the update, use the `new` option. See http://docs.mongodb.org/manual/reference/command/findAndModify/ for details:

    {
        "action": "find_and_modify",
        "collection": <collection>,
        "matcher": <document>,
        "sort": <document>,
        "remove": <boolean>,
        "update": <document>,
        "new": <boolean>,
        "fields": <document>,
        "upsert": <boolean>
    }

When the operation is successful a reply message is sent back to the sender with the relevant document:

    {
        "status": "ok",
        "result": <document>
    }

Otherwise, it sends an error:

    {
        "status": "error",
        "message": <string>
    }

An example would be:

    {
        "action": "find_and_modify",
        "collection": "counters",
        "matcher": { "_id": "people" },
        "update": { "$inc": { "seq": 1 } },
        "new": true
    }

This would find a document in the `counters` collection with an `_id` of "people" and increment its `seq` field and reply successfully with the new document, as `new` was set to true.

### Count

Counts the number of documents within a collection:

   {
       "action": "count",
       "collection": <collection>,
       "matcher": <matcher>
   }

Where:
* `collection` is the name of the MongoDB collection that you wish to delete from. This field is mandatory.
* `matcher` is a JSON object that you want to match against to count matching documents. This obeys the normal MongoDB matching rules.

All documents within the collection will be counted.

An example would be:

    {
        "action": "count",
        "collection": "items",
        "matcher": {
            "active": true
        }
    }

This should return the count of all documents that have the attribute active set to true.

When the count completes successfully, a reply message is sent back to the sender with the following data:

    {
        "status": "ok",
        "count": <count>
    }

Where
*`count` is the number of documents in the collection that matched the matcher.

If an error occurs in finding the documents a reply is returned:

    {
        "status": "error",
        "message": <message>
    }

Where
*`message` is an error message.

### Delete

Deletes a matching documents in the database.

To delete documents send a JSON message to the module main address:

    {
        "action": "delete",
        "collection": <collection>,
        "matcher": <matcher>
    }

Where:
* `collection` is the name of the MongoDB collection that you wish to delete from. This field is mandatory.
* `matcher` is a JSON object that you want to match against to delete matching documents. This obeys the normal MongoDB matching rules.

All documents that match will be deleted.

An example would be:

    {
        "action": "delete",
        "collection": "items",
        "matcher": {
            "_id": "ffeef2a7-5658-4905-a37c-cfb19f70471d"
        }
    }

This would delete the item with the specified id.

When the find complete successfully, a reply message is sent back to the sender with the following data:

    {
        "status": "ok",
        "number": <number>
    }

Where
*`number` is the number of documents deleted.

If an error occurs in finding the documents a reply is returned:

    {
        "status": "error",
        "message": <message>
    }

Where
*`message` is an error message.

### Get Collections List

Returns the list of collection names in the db:

   {
       "action": "get_collections"
   }

All collections within the current db will be returned if they exist.

An example would be:

    {
        "action": "get_collections"
    }

This should return the list of all collections within the db

When get_collections completes successfully, a reply message is sent back to the sender with the following data:

    {
        "status": "ok",
        "collections": [
            <listOfCollections>
        ]
    }

Where
* <listOfCollections> is a list containing each collection name in the db.

If an error occurs in finding the documents a reply is returned:

    {
        "status": "error",
        "message": <message>
    }

Where
* `message` is an error message.

### DB stats

Returns statistics about the db:

   {
       "action": "collection_stats",
       "collection": <collection>
   }

Where:
* `collection` is the name of the MongoDB collection that you wish to get statistics on in the db. This field is mandatory.

An example would be:

    {
        "action": "collection_stats",
        "collection": "items"
    }

This will return the statistics for the items collection within the db.

When collection_stats completes successfully, a reply message is sent back to the sender with the following data:

    {
        "status": "ok",
        "stats": {
            "serverUsed":"localhost/127.0.0.1:27017",
            "ns"": "test_coll.items",
            "count": 1,
            "size": 136,
            "avgObjSize": 136.0,
            "storageSize": 8192,
            "numExtents": 1,
            "nindexes": 1,
            "lastExtentSize": 8192,
            "paddingFactor": 1.0,
            "systemFlags": 1,
            "userFlags": 0,
            "totalIndexSize": 8176,
            "indexSizes": {
                "_id_":8176
            },
            "ok":1.0
        }
    }

Instead of putting placeholders in the DOC here are almost all the real values from the test_client.js run which tests collectionStats
I did change the "ns" value to match the collection name in the sample above.

If an error occurs in finding the documents a reply is returned:

    {
        "status": "error",
        "message": <message>
    }

Where
* `message` is an error message.

### Drop Collection

Drops a collection from the db:

   {
       "action": "drop_collection",
       "collection": <collection>
   }

Where:
* `collection` is the name of the MongoDB collection that you wish to drop from the db. This field is mandatory.

The collection will be removed from the db. This means that all the documents within the collection are gone. Use with CARE

An example would be:

    {
        "action": "drop_collection",
        "collection": "items"
    }

This should return an "ok" response, but nothing else. Check out the test_client.js to see our test to make sure
that dropCollection works. We just then go retrieve the collection list to make sure the collection we dropped is not
in the collection list returned but "getCollections" action

When the drop completes successfully, a reply message is sent back to the sender with the following data:

    {
        "status": "ok",
    }

If an error occurs in finding the documents a reply is returned:

    {
        "status": "error",
        "message": <message>
    }

Where
* `message` is an error message.

### Command

Runs an arbitrary MongoDB command.

Command can be used to run more advanced MongoDB features, such as using Mapreduce.
There is a complete list of commands at http://docs.mongodb.org/manual/reference/command/.

An example that just pings to make sure the mongo instance is up would be:

    {
        "action": "command",
        "command": "{ ping: 1 }"
    }

You would expect a result something like:

    {
        "result": {
            "serverUsed":"localhost/127.0.0.1:27017",
            "ok":1.0
        },
        "status":"ok"
    }

### writeConcern

The operations save, update and delete have an optional field called "writeConcern". Setting this property in your request
changes the "consistency" of that operation.

This allows each call case to overwrite the db's default WriteConcern setting.

Since certain use cases might need more or less consistency than the databases default setting.

By default MongoDB sets the database to the least restrictive value which can lead to data loss on failure of the system.

By being able to set it to a higher setting you can get to your required consistency.

The property is "write_concern" and can be set to any of the constant names in the Java MongoDB Driver WriteConcern class as a String.

WriteConcern has a valueOf method that takes that String and converts it to a fully configured WriteConcern class.

Valid values are
"NONE", "NORMAL", "SAFE", "MAJORITY", "FSYNC_SAFE", "JOURNAL_SAFE" and "REPLICAS_SAFE"

An example for delete would be

    {
        "action": "delete",
        "collection": <collection>,
        "matcher": <matcher>,
        "writeConcern": "SAFE"
    }<|MERGE_RESOLUTION|>--- conflicted
+++ resolved
@@ -28,14 +28,10 @@
         "db_name": <db_name>,
         "pool_size": <pool_size>,
         "use_ssl": <bool>,
-<<<<<<< HEAD
         "read_preference": <e.g. "nearest" or "primary" etecetera>,
-        "use_mongo_types": <bool>
-=======
-        "read_preference": <e.g. "nearest" or "primary" etcetera>,
+        "use_mongo_types": <bool>,
         "socket_timeout": <default 60000>,
         "auto_connect_retry": <default true>
->>>>>>> 225b01bf
     }
 
 For example:
